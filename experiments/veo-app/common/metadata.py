--- conflicted
+++ resolved
@@ -32,7 +32,6 @@
 db = FirebaseClient(database_id=config.GENMEDIA_FIREBASE_DB).get_client()
 
 
-<<<<<<< HEAD
 @dataclass
 class MediaItem:
     """Represents a single media item in the library."""
@@ -175,9 +174,6 @@
     comment: str,
     last_reference_image: str,
 ):
-=======
-def add_video_metadata(gcsuri: str, prompt: str, aspect_ratio: str, model: str, generation_time: float, duration: int, reference_image: str, rewrite_prompt: bool, error_message: str, comment: str, last_reference_image: str):
->>>>>>> 699346b8
     """Add Video metadata to Firestore persistence"""
 
     current_datetime = datetime.datetime.now()
@@ -194,6 +190,7 @@
             "generation_time": generation_time,
             "reference_image": reference_image,
             "last_reference_image": last_reference_image,
+            "last_reference_image": last_reference_image,
             "enhanced_prompt": rewrite_prompt,
             "mime_type": "video/mp4",
             "error_message": error_message,
@@ -225,15 +222,8 @@
 
 def get_total_media_count():
     """get count of all media in firestore"""
-<<<<<<< HEAD
     media_ref = db.collection(config.GENMEDIA_COLLECTION_NAME).order_by(
         "timestamp", direction=firestore.Query.DESCENDING
     )
-=======
-    media_ref = (
-            db.collection(config.GENMEDIA_COLLECTION_NAME)
-            .order_by("timestamp", direction=firestore.Query.DESCENDING)
-        )
->>>>>>> 699346b8
     count = len([doc.to_dict() for doc in media_ref.stream()])
     return count