--- conflicted
+++ resolved
@@ -54,11 +54,7 @@
     # via veo-app
 flask==3.1.1
     # via mesop
-<<<<<<< HEAD
 fonttools==4.58.4
-=======
-fonttools==4.58.2
->>>>>>> 015aa588
     # via matplotlib
 google-api-core==2.25.1
     # via
